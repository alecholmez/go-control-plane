// Copyright 2018 Envoyproxy Authors
//
//   Licensed under the Apache License, Version 2.0 (the "License");
//   you may not use this file except in compliance with the License.
//   You may obtain a copy of the License at
//
//       http://www.apache.org/licenses/LICENSE-2.0
//
//   Unless required by applicable law or agreed to in writing, software
//   distributed under the License is distributed on an "AS IS" BASIS,
//   WITHOUT WARRANTIES OR CONDITIONS OF ANY KIND, either express or implied.
//   See the License for the specific language governing permissions and
//   limitations under the License.

// Package cache defines a configuration cache for the server.
package cache

import (
	"context"
	"fmt"
	"sync/atomic"

	discovery "github.com/envoyproxy/go-control-plane/envoy/api/v2"

	"github.com/envoyproxy/go-control-plane/pkg/cache/types"
	"github.com/golang/protobuf/ptypes/any"
)

// Request is an alias for the discovery request type.
type Request = discovery.DiscoveryRequest

// DeltaRequest is an alias for the delta discovery request type.
type DeltaRequest = discovery.DeltaDiscoveryRequest

// ConfigWatcher requests watches for configuration resources by a node, last
// applied version identifier, and resource names hint. The watch should send
// the responses when they are ready. The watch can be cancelled by the
// consumer, in effect terminating the watch for the request.
// ConfigWatcher implementation must be thread-safe.
type ConfigWatcher interface {
	// CreateWatch returns a new open watch from a non-empty request.
	// An individual consumer normally issues a single open watch by each type URL.
	//
	// Once the requested resources are available, they should be pushed into responses channel.
	// If there are any failures - nil should be written into the responses channel and the consumer should close the
	// corresponding stream.
	// Cache implementation should not close responses channel.
	//
	// Cancel is an optional function to release resources in the producer. If
	// provided, the consumer may call this function multiple times.
<<<<<<< HEAD
	CreateWatch(*Request) (value chan Response, cancel func())

	// CreateDeltaWatch returns a new open incremental xDS watch.
	//
	// Value channel produces requested resources, or spontaneous updates in accordance
	// with the incremental xDS specification. If the channel is closed
	// prior to cancellation of the watch, an unrecoverable error has occurred in the producer,
	// and the consumer should close the corresponding stream.
	//
	// Cancel is an optional function to release resources in the producer. If
	// provided, the consumer may call this function multiple times.
	CreateDeltaWatch(*DeltaRequest, StreamVersion) (value chan DeltaResponse, cancel func())
=======
	CreateWatch(request *Request, responses chan<- Response) (cancel func())
>>>>>>> 93f60a98
}

// ConfigFetcher fetches configuration resources from cache
type ConfigFetcher interface {
	// Fetch implements the polling method of the config cache using a non-empty request.
	Fetch(context.Context, *Request) (Response, error)
}

// Cache is a generic config cache with a watcher.
type Cache interface {
	ConfigWatcher
	ConfigFetcher
}

// Response is a wrapper around Envoy's DiscoveryResponse.
type Response interface {
	// Get the Constructed DiscoveryResponse
	GetDiscoveryResponse() (*discovery.DiscoveryResponse, error)

	// Get the original Request for the Response.
	GetRequest() *discovery.DiscoveryRequest

	// Get the version in the Response.
	GetVersion() (string, error)
}

// DeltaResponse is a wrapper around Envoy's DeltaDiscoveryResponse
type DeltaResponse interface {
	// Get the constructed DeltaDiscoveryResponse
	GetDeltaDiscoveryResponse() (*discovery.DeltaDiscoveryResponse, error)

	// Get te original Request for the Response.
	GetDeltaRequest() *discovery.DeltaDiscoveryRequest

	// Get the version in the Response.
	GetSystemVersion() (string, error)

	// Get the version map of the internal cache
	GetDeltaVersionMap() (map[string]DeltaVersionInfo, error)
}

// DeltaVersionInfo maps together the alias of an objet to its correct version hash
type DeltaVersionInfo struct {
	// Alias name for the resource
	Alias string

	// Version for the resource (typically a hash)
	Version string
}

// RawResponse is a pre-serialized xDS response containing the raw resources to
// be included in the final Discovery Response.
type RawResponse struct {
	// Request is the original request.
	Request *discovery.DiscoveryRequest

	// Version of the resources as tracked by the cache for the given type.
	// Proxy responds with this version as an acknowledgement.
	Version string

	// Resources to be included in the response.
	Resources []types.Resource

	// marshaledResponse holds an atomic reference to the serialized discovery response.
	marshaledResponse atomic.Value
}

// RawDeltaResponse is a pre-serialized xDS response that utilizes the delta discovery request/response objects.
type RawDeltaResponse struct {
	// Request is the original request.
	DeltaRequest *discovery.DeltaDiscoveryRequest

	// System Version Info
	SystemVersionInfo string

	// Resources to be included in the response.
	Resources []types.Resource

	// RemovedResources is a list of unsubscribed aliases to be included in the response
	RemovedResources []string

	// VersionMap is a list of versions applied internally to the cache grouped by type
	// map["resourceType"]map["alias"]{alias: alias, version: hash}
	VersionMap map[string]DeltaVersionInfo

	// Marshaled Resources to be included in the response.
	marshaledResponse atomic.Value
}

var _ Response = &RawResponse{}
var _ DeltaResponse = &RawDeltaResponse{}

// PassthroughResponse is a pre constructed xDS response that need not go through marshalling transformations.
type PassthroughResponse struct {
	// Request is the original request.
	Request *discovery.DiscoveryRequest

	// The discovery response that needs to be sent as is, without any marshalling transformations.
	DiscoveryResponse *discovery.DiscoveryResponse
}

// DeltaPassthroughResponse is a pre constructed xDS response that need not go through marshalling transformations.
type DeltaPassthroughResponse struct {
	// Request is the original request
	DeltaRequest *discovery.DeltaDiscoveryRequest

	// VersionMap is a list of version applied internally to the cache
	VersionMap map[string]DeltaVersionInfo

	// This discovery response that needs to be sent as is, without any marshalling transformations
	DeltaDiscoveryResponse *discovery.DeltaDiscoveryResponse
}

var _ Response = &PassthroughResponse{}
var _ DeltaResponse = &DeltaPassthroughResponse{}

// GetDiscoveryResponse performs the marshalling the first time its called and uses the cached response subsequently.
// This is necessary because the marshalled response does not change across the calls.
// This caching behavior is important in high throughput scenarios because grpc marshalling has a cost and it drives the cpu utilization under load.
func (r *RawResponse) GetDiscoveryResponse() (*discovery.DiscoveryResponse, error) {

	marshaledResponse := r.marshaledResponse.Load()

	if marshaledResponse == nil {

		marshaledResources := make([]*any.Any, len(r.Resources))

		for i, resource := range r.Resources {
			marshaledResource, err := MarshalResource(resource)
			if err != nil {
				return nil, err
			}
			marshaledResources[i] = &any.Any{
				TypeUrl: r.Request.TypeUrl,
				Value:   marshaledResource,
			}
		}

		marshaledResponse = &discovery.DiscoveryResponse{
			VersionInfo: r.Version,
			Resources:   marshaledResources,
			TypeUrl:     r.Request.TypeUrl,
		}

		r.marshaledResponse.Store(marshaledResponse)
	}

	return marshaledResponse.(*discovery.DiscoveryResponse), nil
}

// GetDeltaDiscoveryResponse performs the marshalling the first time its called and uses the cached response subsequently.
// This is necessary because the marshalled response does not change across the calls.
// This caching behavior is important in high throughput scenarios because grpc marshalling has a cost and it drives the cpu utilization under load.
func (r *RawDeltaResponse) GetDeltaDiscoveryResponse() (*discovery.DeltaDiscoveryResponse, error) {
	marshaledResponse := r.marshaledResponse.Load()

	if marshaledResponse == nil {
		marshaledResources := make([]*discovery.Resource, len(r.Resources))

		for i, resource := range r.Resources {

			marshaledResource, err := MarshalResource(resource)
			if err != nil {
				return nil, err
			}
			version, err := HashResource(resource)
			if err != nil {
				panic(err)
			}

			name := GetResourceName(resource)
			marshaledResources[i] = &discovery.Resource{
				Name:    name,
				Aliases: []string{name},
				Resource: &any.Any{
					TypeUrl: r.DeltaRequest.TypeUrl,
					Value:   marshaledResource,
				},
				Version: version,
			}
		}

		marshaledResponse = &discovery.DeltaDiscoveryResponse{
			Resources:        marshaledResources,
			RemovedResources: r.RemovedResources,
			TypeUrl:          r.DeltaRequest.TypeUrl,
		}
		r.marshaledResponse.Store(marshaledResponse)
	}

	return marshaledResponse.(*discovery.DeltaDiscoveryResponse), nil
}

// GetRequest returns the original Discovery Request.
func (r *RawResponse) GetRequest() *discovery.DiscoveryRequest {
	return r.Request
}

// GetDeltaRequest returns the original DeltaRequest
func (r *RawDeltaResponse) GetDeltaRequest() *discovery.DeltaDiscoveryRequest {
	return r.DeltaRequest
}

// GetVersion returns the response version.
func (r *RawResponse) GetVersion() (string, error) {
	return r.Version, nil
}

// GetSystemVersion returns the raw SystemVersion
func (r *RawDeltaResponse) GetSystemVersion() (string, error) {
	return r.SystemVersionInfo, nil
}

// GetDeltaVersionMap returns the delta version map built internally by the cache for the state of a snapshot
func (r *RawDeltaResponse) GetDeltaVersionMap() (map[string]DeltaVersionInfo, error) {
	if r.VersionMap != nil {
		return r.VersionMap, nil
	}
	return nil, fmt.Errorf("missing delta version map")
}

// GetDiscoveryResponse returns the final passthrough Discovery Response.
func (r *PassthroughResponse) GetDiscoveryResponse() (*discovery.DiscoveryResponse, error) {
	return r.DiscoveryResponse, nil
}

// GetDeltaDiscoveryResponse returns the final passthrough Delta Discovery Response.
func (r *DeltaPassthroughResponse) GetDeltaDiscoveryResponse() (*discovery.DeltaDiscoveryResponse, error) {
	return r.DeltaDiscoveryResponse, nil
}

// GetRequest returns the original Discovery Request
func (r *PassthroughResponse) GetRequest() *discovery.DiscoveryRequest {
	return r.Request
}

// GetDeltaRequest returns the original Delta Discovery Request
func (r *DeltaPassthroughResponse) GetDeltaRequest() *discovery.DeltaDiscoveryRequest {
	return r.DeltaRequest
}

// GetVersion returns the response version.
func (r *PassthroughResponse) GetVersion() (string, error) {
	if r.DiscoveryResponse != nil {
		return r.DiscoveryResponse.VersionInfo, nil
	}
	return "", fmt.Errorf("DiscoveryResponse is nil")
}

// GetSystemVersion returns the response version.
func (r *DeltaPassthroughResponse) GetSystemVersion() (string, error) {
	if r.DeltaDiscoveryResponse != nil {
		return r.DeltaDiscoveryResponse.SystemVersionInfo, nil
	}
	return "", fmt.Errorf("DeltaDiscoveryResponse is nil")
}

// GetDeltaVersionMap ...
func (r *DeltaPassthroughResponse) GetDeltaVersionMap() (map[string]DeltaVersionInfo, error) {
	if r.VersionMap != nil {
		return r.VersionMap, nil
	}
	return nil, fmt.Errorf("missing delta version map")
}<|MERGE_RESOLUTION|>--- conflicted
+++ resolved
@@ -48,9 +48,7 @@
 	//
 	// Cancel is an optional function to release resources in the producer. If
 	// provided, the consumer may call this function multiple times.
-<<<<<<< HEAD
-	CreateWatch(*Request) (value chan Response, cancel func())
-
+	CreateWatch(request *Request, responses chan<- Response) (cancel func())
 	// CreateDeltaWatch returns a new open incremental xDS watch.
 	//
 	// Value channel produces requested resources, or spontaneous updates in accordance
@@ -61,9 +59,6 @@
 	// Cancel is an optional function to release resources in the producer. If
 	// provided, the consumer may call this function multiple times.
 	CreateDeltaWatch(*DeltaRequest, StreamVersion) (value chan DeltaResponse, cancel func())
-=======
-	CreateWatch(request *Request, responses chan<- Response) (cancel func())
->>>>>>> 93f60a98
 }
 
 // ConfigFetcher fetches configuration resources from cache
