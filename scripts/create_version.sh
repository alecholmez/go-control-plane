#!/bin/bash

set -o nounset
set -o errexit
set -o pipefail

MODULES=(   'clusterservice "github.com/envoyproxy/go-control-plane/envoy/api/v2":clusterservice "github.com/envoyproxy/go-control-plane/envoy/service/cluster/v3"'
            'endpointservice "github.com/envoyproxy/go-control-plane/envoy/api/v2":endpointservice "github.com/envoyproxy/go-control-plane/envoy/service/endpoint/v3"'
            'listenerservice "github.com/envoyproxy/go-control-plane/envoy/api/v2":listenerservice "github.com/envoyproxy/go-control-plane/envoy/service/listener/v3"'
            'routeservice "github.com/envoyproxy/go-control-plane/envoy/api/v2":routeservice "github.com/envoyproxy/go-control-plane/envoy/service/route/v3"'
            'runtimeservice "github.com/envoyproxy/go-control-plane/envoy/service/discovery/v2":runtimeservice "github.com/envoyproxy/go-control-plane/envoy/service/runtime/v3"'
            'secretservice "github.com/envoyproxy/go-control-plane/envoy/service/discovery/v2":secretservice "github.com/envoyproxy/go-control-plane/envoy/service/secret/v3"'
            'accessloggrpc "github.com/envoyproxy/go-control-plane/envoy/service/accesslog/v2":accessloggrpc "github.com/envoyproxy/go-control-plane/envoy/service/accesslog/v3"'
            'discovery "github.com/envoyproxy/go-control-plane/envoy/api/v2":discovery "github.com/envoyproxy/go-control-plane/envoy/service/discovery/v3"'
            '"github.com/envoyproxy/go-control-plane/pkg/resource/v2":"github.com/envoyproxy/go-control-plane/pkg/resource/v3"'
            'cluster "github.com/envoyproxy/go-control-plane/envoy/api/v2":cluster "github.com/envoyproxy/go-control-plane/envoy/config/cluster/v3"'  
            'endpoint "github.com/envoyproxy/go-control-plane/envoy/api/v2":endpoint "github.com/envoyproxy/go-control-plane/envoy/config/endpoint/v3"'  
            'listener "github.com/envoyproxy/go-control-plane/envoy/api/v2":listener "github.com/envoyproxy/go-control-plane/envoy/config/listener/v3"'  
            'route "github.com/envoyproxy/go-control-plane/envoy/api/v2":route "github.com/envoyproxy/go-control-plane/envoy/config/route/v3"'  
            '"github.com/envoyproxy/go-control-plane/envoy/api/v2/route":"github.com/envoyproxy/go-control-plane/envoy/config/route/v3"'  
            '"github.com/envoyproxy/go-control-plane/envoy/config/filter/network/http_connection_manager/v2":"github.com/envoyproxy/go-control-plane/envoy/extensions/filters/network/http_connection_manager/v3"'  
            '"github.com/envoyproxy/go-control-plane/envoy/api/v2/core":"github.com/envoyproxy/go-control-plane/envoy/config/core/v3"'  
            '"github.com/envoyproxy/go-control-plane/pkg/cache/v2":"github.com/envoyproxy/go-control-plane/pkg/cache/v3"'
            '"github.com/envoyproxy/go-control-plane/envoy/api/v2/endpoint":"github.com/envoyproxy/go-control-plane/envoy/config/endpoint/v3"'  
            '"github.com/envoyproxy/go-control-plane/envoy/api/v2/auth":"github.com/envoyproxy/go-control-plane/envoy/extensions/transport_sockets/tls/v3"'  
            '"github.com/envoyproxy/go-control-plane/envoy/api/v2/listener":"github.com/envoyproxy/go-control-plane/envoy/config/listener/v3"'  
            '"github.com/envoyproxy/go-control-plane/envoy/config/accesslog/v2":"github.com/envoyproxy/go-control-plane/envoy/extensions/access_loggers/grpc/v3"'  
            '"github.com/envoyproxy/go-control-plane/envoy/config/filter/accesslog/v2":"github.com/envoyproxy/go-control-plane/envoy/config/accesslog/v3"'  
            '"github.com/envoyproxy/go-control-plane/envoy/config/filter/network/tcp_proxy/v2":"github.com/envoyproxy/go-control-plane/envoy/extensions/filters/network/tcp_proxy/v3"'  
            'runtime "github.com/envoyproxy/go-control-plane/envoy/service/discovery/v2":runtime "github.com/envoyproxy/go-control-plane/envoy/service/runtime/v3"'
            '"github.com/envoyproxy/go-control-plane/envoy/service/discovery/v2":"github.com/envoyproxy/go-control-plane/envoy/service/discovery/v3"'
            '"github.com/envoyproxy/go-control-plane/pkg/test/resource/v2":"github.com/envoyproxy/go-control-plane/pkg/test/resource/v3"'
            '"github.com/envoyproxy/go-control-plane/envoy/data/accesslog/v2":"github.com/envoyproxy/go-control-plane/envoy/data/accesslog/v3"'
            '"github.com/envoyproxy/go-control-plane/pkg/server/v2":"github.com/envoyproxy/go-control-plane/pkg/server/v3"'
            '"github.com/envoyproxy/go-control-plane/pkg/server/rest/v2":"github.com/envoyproxy/go-control-plane/pkg/server/rest/v3"'
            '"github.com/envoyproxy/go-control-plane/pkg/server/sotw/v2":"github.com/envoyproxy/go-control-plane/pkg/server/sotw/v3"'
<<<<<<< HEAD
            '"github.com/envoyproxy/go-control-plane/pkg/server/delta/v2":"github.com/envoyproxy/go-control-plane/pkg/server/delta/v3"'
            '"github.com/envoyproxy/go-control-plane/pkg/server/stream/v2":"github.com/envoyproxy/go-control-plane/pkg/server/stream/v3"'
=======
            'ttl "github.com/envoyproxy/go-control-plane/pkg/ttl/v2":ttl "github.com/envoyproxy/go-control-plane/pkg/ttl/v3"'
>>>>>>> 7fe139bd
)

workdir="$(dirname "$0")"
. "$workdir/export.sh"

SED="sed"
case "${OSTYPE}" in
    "darwin"*) proto_os="osx"; SED="gsed" ;;
esac

if ! which $SED > /dev/null; then
    printf "Please install $SED\n"
    exit 1
fi

for dir in "${DIRS[@]}" ; do
    v2dir="$dir/v2"
    v3dir="$dir/v3"
    printf "Deleting %s\n" "$v3dir"
    rm -rf "$v3dir"
    cp -r "$v2dir" "$v3dir"
    FILES=($(ls -p "$v3dir"))
    for file in "${FILES[@]}" ; do
        filepath="$v3dir/$file"
        printf "creating %s\n" "$filepath"
        for module in "${MODULES[@]}" ; do
            KEY=${module%%:*}
            VALUE=${module#*:}
            "$SED" -i.bak "s|$KEY|$VALUE|" "$filepath" && rm "$filepath.bak"
        done
        "$SED" -i.bak '1s|^|// Code generated by create_version. DO NOT EDIT.\n|' "$filepath" && rm "$filepath.bak"
        gofmt -s -w "$filepath"
    done
done<|MERGE_RESOLUTION|>--- conflicted
+++ resolved
@@ -34,12 +34,9 @@
             '"github.com/envoyproxy/go-control-plane/pkg/server/v2":"github.com/envoyproxy/go-control-plane/pkg/server/v3"'
             '"github.com/envoyproxy/go-control-plane/pkg/server/rest/v2":"github.com/envoyproxy/go-control-plane/pkg/server/rest/v3"'
             '"github.com/envoyproxy/go-control-plane/pkg/server/sotw/v2":"github.com/envoyproxy/go-control-plane/pkg/server/sotw/v3"'
-<<<<<<< HEAD
             '"github.com/envoyproxy/go-control-plane/pkg/server/delta/v2":"github.com/envoyproxy/go-control-plane/pkg/server/delta/v3"'
             '"github.com/envoyproxy/go-control-plane/pkg/server/stream/v2":"github.com/envoyproxy/go-control-plane/pkg/server/stream/v3"'
-=======
             'ttl "github.com/envoyproxy/go-control-plane/pkg/ttl/v2":ttl "github.com/envoyproxy/go-control-plane/pkg/ttl/v3"'
->>>>>>> 7fe139bd
 )
 
 workdir="$(dirname "$0")"
